--- conflicted
+++ resolved
@@ -1,6 +1,3 @@
-{-# LANGUAGE FlexibleInstances #-}
-{-# LANGUAGE UndecidableInstances #-}
-
 -- | A package for working with binders.
 
 -- Todo: implement a proper Show instance for nominal types (and
@@ -10,7 +7,7 @@
 module Nominal (
   Atom,
   Atomic,
-  BindAtom,
+  Bind,
   with_fresh,
   with_fresh_named,
   with_fresh_namelist,
@@ -38,11 +35,12 @@
   show (Atom x ns) = head (varnames ns)
 
 -- | A type class for atom types. Users can generate additional types
--- of atoms by cloning 'Atom' and deriving 'Atomic':
+-- of atoms by cloning 'Atom' and deriving 'Atomic', 'Nominal',
+-- 'NominalSupport', 'Eq', and 'Show':
 --
 -- > newtype Variable = Variable Atom
--- >   deriving (Atomic)
-class Atomic a where
+-- >   deriving (Atomic, Nominal, NominalSupport, Eq, Show)
+class (Nominal a, NominalSupport a, Eq a, Show a) => Atomic a where
   to_atom :: a -> Atom
   from_atom :: Atom -> a
 
@@ -90,32 +88,19 @@
 -- > with_fresh (\a -> f a == g a)
 --
 -- > with_fresh (\a -> a . f a b c)
-<<<<<<< HEAD
-{-# NOINLINE with_fresh_named #-}
+{-# NOINLINE with_fresh_namelist #-}
+with_fresh_namelist :: (Atomic a) => [String] -> (a -> t) -> t
+with_fresh_namelist ns body = unsafePerformIO $ do
+  a <- new_atom_named ns
+  return (body (from_atom a))
+         
 with_fresh_named :: (Atomic a) => String -> (a -> t) -> t
-with_fresh_named n body = unsafePerformIO $ do
-  a <- new_atom_named n
-  return (body (from_atom a))
+with_fresh_named n = with_fresh_namelist [n]
 
 -- | A version of 'with_fresh_named' when we don't want to 
 -- name the atom.
 with_fresh :: (Atomic a) => (a -> t) -> t
-with_fresh = with_fresh_named "x"
-=======
-{-# NOINLINE with_fresh_namelist #-}
-with_fresh_namelist :: [String] -> (Atom -> t) -> t
-with_fresh_namelist ns body = unsafePerformIO $ do
-  a <- new_atom_named ns
-  return (body a)
-         
-with_fresh_named :: String -> (Atom -> t) -> t
-with_fresh_named n = with_fresh_namelist [n]
-
--- | A version of 'with_fresh_named' when we don't want to 
--- name the atom.
-with_fresh :: (Atom -> t) -> t
 with_fresh = with_fresh_namelist ["x", "y", "z", "u", "v", "w", "r", "s", "t", "p", "q"]
->>>>>>> 34b43fb3
 
 -- | A type is 'Nominal' if the group of finitely supported permutations
 -- of atoms acts on it. We can speak of the support of an element of
@@ -135,11 +120,11 @@
   -- | Compute the set of free atoms.
   support :: t -> Set Atom
 
-instance (Atomic a) => Nominal a where
-  swap a b t = if to_atom t == a then from_atom b else if to_atom t == b then from_atom a else t
-
-instance (Atomic a) => NominalSupport a where
-  support x = Set.singleton (to_atom x)
+instance Nominal Atom where
+  swap a b t = if t == a then b else if t == b then a else t
+
+instance NominalSupport Atom where
+  support x = Set.singleton x
 
 instance Nominal Integer where
   swap a b t = t
@@ -181,7 +166,7 @@
 instance (Nominal t, Nominal s) => Nominal (t -> s) where
   swap a b f = \x -> swap a b (f (swap a b x))
 
--- | BindAtom t is the type of atom abstractions, denoted [Atom]t
+-- | Bind a t is the type of atom abstractions, denoted [a]t
 -- in nominal logic. Its elements are of the form a.v modulo
 -- alpha-equivalence. For more details on what this means, see
 -- Definition 4 of [Pitts 2002].
@@ -194,13 +179,13 @@
 -- It would also be possible to use a DeBruijn encoding or a nameful
 -- encoding. Maybe we'll eventually provide all three, or a
 -- combination.
-data BindAtom t = AtomAbstraction [String] (Atom -> t)
+data Bind a t = AtomAbstraction [String] (a -> t)
 
 -- | Atom abstraction: /a/./t/ represents the equivalence class of pairs
 -- (/a/,/t/) modulo alpha-equivalence. Here, (/a/,/t/) ~ (/b/,/s/) iff
 -- for fresh /c/, 'swap' /a/ /c/ /t/ = 'swap' /b/ /c/ /s/.
-(.) :: (Nominal t) => Atom -> t -> BindAtom t
-a.t = AtomAbstraction (atom_names a) (\x -> swap a x t)
+(.) :: (Atomic a, Nominal t) => a -> t -> Bind a t
+a.t = AtomAbstraction (atom_names (to_atom a)) (\x -> swap (to_atom a) (to_atom x) t)
 
 infixr 5 .
 
@@ -218,7 +203,7 @@
 -- To be referentially transparent and equivariant, the body is
 -- subject to the same restriction as 'with_fresh', namely,
 -- /x/ must be fresh for the body (in symbols /x/ # /body/).
-open :: BindAtom t -> (Atom -> t -> s) -> s
+open :: (Atomic a) => Bind a t -> (a -> t -> s) -> s
 open (AtomAbstraction ns f) body =
   with_fresh_namelist ns (\a -> body a (f a))
 
@@ -227,25 +212,25 @@
 -- scope. This requires a 'NominalSupport' instance. It is mostly
 -- useful for building custom pretty-printers for nominal
 -- terms. Except in pretty-printers, 'open' is equivalent.
-open_for_printing :: (NominalSupport t) => BindAtom t -> (Atom -> t -> s) -> s
+open_for_printing :: (Atomic a, NominalSupport t) => Bind a t -> (a -> t -> s) -> s
 open_for_printing t@(AtomAbstraction ns f) body =
   with_fresh_named n1 (\a -> body a (f a))
   where
     sup = support t
     n1 = rename_fresh sup ns
     
-instance (Eq t) => Eq (BindAtom t) where
+instance (Atomic a, Eq t) => Eq (Bind a t) where
   AtomAbstraction n f == AtomAbstraction m g =
     with_fresh (\a -> f a == g a)
 
-instance (Nominal t) => Nominal (BindAtom t) where
+instance (Nominal t) => Nominal (Bind a t) where
   -- Implementation note: here, we crucially use the assumption that
   -- in the HOAS encoding, f will only be applied to fresh names.
   swap a b (AtomAbstraction n f) = AtomAbstraction n (\x -> swap a b (f x))
 
-instance (NominalSupport t) => NominalSupport (BindAtom t) where
+instance (Atomic a, NominalSupport t) => NominalSupport (Bind a t) where
   support (AtomAbstraction n f) =
-    with_fresh (\a -> Set.delete a (support (f a)))
+    with_fresh (\a -> Set.delete (to_atom a) (support (f a)))
 
 -- Convert a digit to a subscript.
 to_subscript :: Char -> Char
@@ -278,7 +263,7 @@
     used x = x `Set.member` as
     as = Set.map show atoms
 
-instance (Show t, NominalSupport t) => Show (BindAtom t) where
+instance (Atomic a, Show a, Show t, NominalSupport t) => Show (Bind a t) where
   showsPrec d t = open_for_printing t $ \a s ->
     showParen (d > 5) $
       showString (show a ++ ".") `compose` showsPrec 5 s
